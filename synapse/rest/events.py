# -*- coding: utf-8 -*-
# Copyright 2014 matrix.org
#
# Licensed under the Apache License, Version 2.0 (the "License");
# you may not use this file except in compliance with the License.
# You may obtain a copy of the License at
#
#     http://www.apache.org/licenses/LICENSE-2.0
#
# Unless required by applicable law or agreed to in writing, software
# distributed under the License is distributed on an "AS IS" BASIS,
# WITHOUT WARRANTIES OR CONDITIONS OF ANY KIND, either express or implied.
# See the License for the specific language governing permissions and
# limitations under the License.

"""This module contains REST servlets to do with event streaming, /events."""
from twisted.internet import defer

from synapse.api.errors import SynapseError
from synapse.streams.config import PaginationConfig
from synapse.rest.base import RestServlet, client_path_pattern


class EventStreamRestServlet(RestServlet):
    PATTERN = client_path_pattern("/events$")

    DEFAULT_LONGPOLL_TIME_MS = 30000

    @defer.inlineCallbacks
    def on_GET(self, request):
        auth_user = yield self.auth.get_user_by_req(request)

        handler = self.handlers.event_stream_handler
        pagin_config = PaginationConfig.from_request(request)
        timeout = EventStreamRestServlet.DEFAULT_LONGPOLL_TIME_MS
        if "timeout" in request.args:
            try:
                timeout = int(request.args["timeout"][0])
            except ValueError:
                raise SynapseError(400, "timeout must be in milliseconds.")

        chunk = yield handler.get_stream(auth_user.to_string(), pagin_config,
                                         timeout=timeout)

        defer.returnValue((200, chunk))

    def on_OPTIONS(self, request):
        return (200, {})


<<<<<<< HEAD
=======
# TODO: Unit test gets, with and without auth, with different kinds of events.
class EventRestServlet(RestServlet):
    PATTERN = client_path_pattern("/events/(?P<event_id>[^/]*)$")

    @defer.inlineCallbacks
    def on_GET(self, request, event_id):
        auth_user = yield self.auth.get_user_by_req(request)
        handler = self.handlers.event_handler
        event = yield handler.get_event(auth_user, event_id)

        if event:
            defer.returnValue((200, event.get_dict()))
        else:
            defer.returnValue((404, "Event not found."))

>>>>>>> 474d9137

def register_servlets(hs, http_server):
    EventStreamRestServlet(hs).register(http_server)
    EventRestServlet(hs).register(http_server)<|MERGE_RESOLUTION|>--- conflicted
+++ resolved
@@ -48,8 +48,6 @@
         return (200, {})
 
 
-<<<<<<< HEAD
-=======
 # TODO: Unit test gets, with and without auth, with different kinds of events.
 class EventRestServlet(RestServlet):
     PATTERN = client_path_pattern("/events/(?P<event_id>[^/]*)$")
@@ -65,7 +63,6 @@
         else:
             defer.returnValue((404, "Event not found."))
 
->>>>>>> 474d9137
 
 def register_servlets(hs, http_server):
     EventStreamRestServlet(hs).register(http_server)
