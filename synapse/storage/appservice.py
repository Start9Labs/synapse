--- conflicted
+++ resolved
@@ -39,83 +39,6 @@
             hs.config.app_service_config_files
         )
 
-<<<<<<< HEAD
-    @defer.inlineCallbacks
-    def update_app_service(self, service):
-        """Update an application service, clobbering what was previously there.
-
-        Args:
-            service(ApplicationService): The updated service.
-        """
-        yield self.cache_defer  # make sure the cache is ready
-
-        # NB: There is no "insert" since we provide no public-facing API to
-        # allocate new ASes. It relies on the server admin inserting the AS
-        # token into the database manually.
-
-        if not service.token or not service.url:
-            raise StoreError(400, "Token and url must be specified.")
-
-        if not service.hs_token:
-            raise StoreError(500, "No HS token")
-
-        yield self.runInteraction(
-            "update_app_service",
-            self._update_app_service_txn,
-            service
-        )
-
-        # update cache TODO: Should this be in the txn?
-        for (index, cache_service) in enumerate(self.services_cache):
-            if service.token == cache_service.token:
-                self.services_cache[index] = service
-                logger.info("Updated: %s", service)
-                return
-        # new entry
-        self.services_cache.append(service)
-        logger.info("Updated(new): %s", service)
-
-    def _update_app_service_txn(self, txn, service):
-        as_id = self._get_as_id_txn(txn, service.token)
-        if not as_id:
-            logger.warning(
-                "update_app_service_txn: Failed to find as_id for token=",
-                service.token
-            )
-            return False
-
-        txn.execute(
-            "UPDATE application_services SET url=?, hs_token=?, sender=? "
-            "WHERE id=?",
-            (service.url, service.hs_token, service.sender, as_id,)
-        )
-        # cleanup regex
-        txn.execute(
-            "DELETE FROM application_services_regex WHERE as_id=?",
-            (as_id,)
-        )
-        for (ns_int, ns_str) in enumerate(ApplicationService.NS_LIST):
-            if ns_str in service.namespaces:
-                for regex_obj in service.namespaces[ns_str]:
-                    txn.execute(
-                        "INSERT INTO application_services_regex("
-                        "as_id, namespace, regex) values(?,?,?)",
-                        (as_id, ns_int, simplejson.dumps(regex_obj))
-                    )
-        return True
-
-    def _get_as_id_txn(self, txn, token):
-        txn.execute(
-            "SELECT id FROM application_services WHERE token=?",
-            (token,)
-        )
-        res = txn.fetchone()
-        if res:
-            return res[0]
-
-    @defer.inlineCallbacks
-=======
->>>>>>> 65fd446b
     def get_app_services(self):
         return defer.succeed(self.services_cache)
 
@@ -443,11 +366,13 @@
         new_txn_id = max(highest_txn_id, last_txn_id) + 1
 
         # Insert new txn into txn table
-        event_ids = [e.event_id for e in events]
+        event_ids = buffer(
+            json.dumps([e.event_id for e in events]).encode("utf8")
+        )
         txn.execute(
             "INSERT INTO application_services_txns(as_id, txn_id, event_ids) "
             "VALUES(?,?,?)",
-            (service.id, new_txn_id, json.dumps(event_ids))
+            (service.id, new_txn_id, event_ids)
         )
         return AppServiceTransaction(
             service=service, id=new_txn_id, events=events
